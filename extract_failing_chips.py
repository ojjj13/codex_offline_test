--- conflicted
+++ resolved
@@ -79,7 +79,7 @@
     test_items_raw = df_all.iloc[1, 8:].astype(str).tolist()
     upper_limits = pd.to_numeric(df_all.iloc[2, 8:], errors="coerce")
     lower_limits = pd.to_numeric(df_all.iloc[3, 8:], errors="coerce")
-<<<<<<< HEAD
+
 
     # Build unique column names to avoid collision when test_items repeat under
     # different groups or appear multiple times.
@@ -90,18 +90,7 @@
 
     data_rows = df_all.iloc[5:].copy()
     data_rows = data_rows.iloc[:, : len(headers)]
-=======
-
-    # Build unique column names to avoid collision when test_items repeat under
-    # different groups or appear multiple times.
-    test_items = _unique_test_names(test_groups, test_items_raw)
-
-    headers = df_all.iloc[4, :8].tolist() + test_items
-    units = df_all.iloc[4, 8:].astype(str).tolist()
-
-    data_rows = df_all.iloc[5:].copy()
-    data_rows = data_rows.iloc[:, :len(headers)]
->>>>>>> 84f406c6
+
     data_rows.columns = headers
     data_rows = data_rows.dropna(how="all")
 
@@ -124,7 +113,6 @@
             limit_low=lower,
         )
         failures.append(
-<<<<<<< HEAD
             failing[
                 [
                     "XAdr",
@@ -136,15 +124,12 @@
                     "limit_low",
                 ]
             ]
-=======
-            failing[["XAdr", "YAdr", "test_item", "unit", "value", "limit_high", "limit_low"]]
->>>>>>> 84f406c6
         )
 
     if failures:
         return pd.concat(failures, ignore_index=True)
     return pd.DataFrame(
-<<<<<<< HEAD
+
         columns=[
             "XAdr",
             "YAdr",
@@ -154,9 +139,7 @@
             "limit_high",
             "limit_low",
         ]
-=======
-        columns=["XAdr", "YAdr", "test_item", "unit", "value", "limit_high", "limit_low"]
->>>>>>> 84f406c6
+
     )
 
 
@@ -216,7 +199,7 @@
     ).reset_index()
 
     summary["coverage_a_in_b"] = (
-<<<<<<< HEAD
+
         (summary["both_fail"] / summary["fails_a"].replace(0, pd.NA) * 100)
         .fillna(0)
         .round(2)
@@ -232,23 +215,7 @@
     )
     summary["b_fully_covered"] = (summary["fails_b"] > 0) & (
         summary["coverage_b_in_a"] == 100
-=======
-        summary["both_fail"]
-        / summary["fails_a"].replace(0, pd.NA)
-        * 100
-    ).fillna(0).round(2)
-    summary["coverage_b_in_a"] = (
-        summary["both_fail"]
-        / summary["fails_b"].replace(0, pd.NA)
-        * 100
-    ).fillna(0).round(2)
-
-    summary["a_fully_covered"] = (
-        (summary["fails_a"] > 0) & (summary["coverage_a_in_b"] == 100)
-    )
-    summary["b_fully_covered"] = (
-        (summary["fails_b"] > 0) & (summary["coverage_b_in_a"] == 100)
->>>>>>> 84f406c6
+
     )
 
     summary["present_in_a"] = summary["test_item"].isin(tests_a)
